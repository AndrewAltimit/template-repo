--- conflicted
+++ resolved
@@ -351,17 +351,12 @@
         logger.debug(f"Checking {len(comments)} comments for triggers in {entity_type}")
 
         # Check comments in reverse order (most recent first)
-<<<<<<< HEAD
         for i, comment in enumerate(reversed(comments)):
             # Try both "user" and "author" fields since GitHub API is inconsistent
             author = comment.get("user", {}).get("login", "") or comment.get("author", {}).get("login", "")
 
             # Log comment details for debugging
             logger.debug(f"Comment {i}: author={author}, has_body={'body' in comment}")
-=======
-        for comment in reversed(comments):
-            author = comment.get("author", {}).get("login", "")
->>>>>>> 85b9a3bc
 
             # Skip if not from allowed user
             if not self.is_user_allowed(author):

--- conflicted
+++ resolved
@@ -246,13 +246,35 @@
           path: docs_output/ai-agents-political-targeting-report.pdf
           retention-days: 90
 
-<<<<<<< HEAD
   build-espionage-operations-report:
     name: Build AI Agents Espionage Operations Report
-=======
+    runs-on: self-hosted
+    timeout-minutes: 30
+    steps:
+      - name: Checkout code
+        uses: actions/checkout@v4
+        with:
+          fetch-depth: 1
+          clean: true
+
+      - name: Build PDF with LaTeX
+        run: ./automation/ci-cd/build-latex-doc.sh ai-agents-espionage-operations.tex
+
+      - name: Rename PDF to sensible filename
+        run: |
+          # Rename to include -report suffix for consistency
+          mv docs_output/ai-agents-espionage-operations.pdf docs_output/ai-agents-espionage-operations-report.pdf
+          ls -lh docs_output/ai-agents-espionage-operations-report.pdf
+
+      - name: Upload PDF artifact
+        uses: actions/upload-artifact@v4
+        with:
+          name: ai-agents-espionage-operations-report
+          path: docs_output/ai-agents-espionage-operations-report.pdf
+          retention-days: 90
+
   build-economic-actors-report:
     name: Build AI Agents Economic Actors Report
->>>>>>> 9035dc4f
     runs-on: self-hosted
     timeout-minutes: 30
     steps:
@@ -263,31 +285,17 @@
           clean: true
 
       - name: Build PDF with LaTeX
-<<<<<<< HEAD
-        run: ./automation/ci-cd/build-latex-doc.sh ai-agents-espionage-operations.tex
-=======
         run: ./automation/ci-cd/build-latex-doc.sh ai-agents-economic-actors.tex
->>>>>>> 9035dc4f
 
       - name: Rename PDF to sensible filename
         run: |
           # Rename to include -report suffix for consistency
-<<<<<<< HEAD
-          mv docs_output/ai-agents-espionage-operations.pdf docs_output/ai-agents-espionage-operations-report.pdf
-          ls -lh docs_output/ai-agents-espionage-operations-report.pdf
-=======
           mv docs_output/ai-agents-economic-actors.pdf docs_output/ai-agents-economic-actors-report.pdf
           ls -lh docs_output/ai-agents-economic-actors-report.pdf
->>>>>>> 9035dc4f
-
-      - name: Upload PDF artifact
-        uses: actions/upload-artifact@v4
-        with:
-<<<<<<< HEAD
-          name: ai-agents-espionage-operations-report
-          path: docs_output/ai-agents-espionage-operations-report.pdf
-=======
+
+      - name: Upload PDF artifact
+        uses: actions/upload-artifact@v4
+        with:
           name: ai-agents-economic-actors-report
           path: docs_output/ai-agents-economic-actors-report.pdf
->>>>>>> 9035dc4f
           retention-days: 90